--- conflicted
+++ resolved
@@ -133,12 +133,8 @@
 
   public async handleCallback(request: Request, options: HandleCallbackOptions): Promise<UserCredentials> {
     const formData = await request.formData();
-<<<<<<< HEAD
-    const code = formData.get('code') as string;
     const failedRedirectUrl = options.onFailedRedirect ?? this.failedLoginRedirect;
-=======
     const code = formData.get('code');
->>>>>>> fc14b3b3
 
     if (!code) {
       console.error('No code found in callback');
